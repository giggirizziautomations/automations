--- conflicted
+++ resolved
@@ -20,14 +20,11 @@
 7. Crea un amministratore: `python -m app.cli.create_admin Nome Cognome email@example.com --password ****`.
 8. Crea un client credenziali: `python -m app.cli.create_client "Reporting" --client-id reporting-service --scope reports:read`.
    - In alternativa puoi passare il `client_id` come secondo argomento posizionale: `python -m app.cli.create_client "Reporting" reporting-service`.
-<<<<<<< HEAD
 9. Esegui un login MSAL di prova usando gli endpoint `/powerbi/device-login` e `/powerbi/device-login/complete` con un token utente oppure, in alternativa, dal terminale con `./run.sh aad-login`.
    - L'endpoint di avvio restituisce il codice dispositivo e le istruzioni fornite da Microsoft Entra; quello di completamento conclude il flusso e restituisce il token MSAL.
    - Entrambi riutilizzano il `PUBLIC_CLIENT_ID` configurato sul profilo dell'utente autenticato e l'`aad_tenant_id` salvato sul database.
-=======
 9. Esegui un login MSAL di prova usando l'endpoint `/powerbi/device-login` con un token utente o, in alternativa, dal terminale con `./run.sh aad-login`.
    - L'endpoint riutilizza il `PUBLIC_CLIENT_ID` configurato sul profilo dell'utente autenticato e l'`aad_tenant_id` salvato sul database.
->>>>>>> 6d585145
    - Il comando CLI continua a funzionare per scenari manuali o offline e salva i token nella cache configurata.
 10. Avvia il server di sviluppo: `uvicorn app.main:app --reload` oppure `./run.sh server`.
 
@@ -142,7 +139,6 @@
 Per ottenere un token tramite device code flow MSAL (con supporto MFA):
 
 ```bash
-<<<<<<< HEAD
 # 1) Avvio del flusso: ottieni il codice dispositivo
 curl -X POST \
   -H "Authorization: Bearer <JWT utente>" \
@@ -170,7 +166,6 @@
 e mantengono lo stato del flusso fino alla scadenza. Assicurati che gli utenti abbiano un `aad_tenant_id` valorizzato (viene popolato
 automaticamente usando `TENANT_ID` durante la creazione) e, se vuoi persistere i token fra esecuzioni, configura `aad_token_cache_path`
 o il relativo default in `TOKEN_CACHE_PATH`. In alternativa agli endpoint HTTP puoi avviare il flusso direttamente da terminale con
-=======
 curl -X POST \
   -H "Authorization: Bearer <JWT utente>" \
   http://localhost:8000/powerbi/device-login
@@ -181,7 +176,6 @@
 riutilizzato per chiamare le API di Power BI. Assicurati che gli utenti abbiano un `aad_tenant_id` valorizzato (viene popolato
 automaticamente usando `TENANT_ID` durante la creazione) e, se vuoi persistere i token fra esecuzioni, configura `aad_token_cache_path`
 o il relativo default in `TOKEN_CACHE_PATH`. In alternativa all'endpoint HTTP puoi avviare il flusso direttamente da terminale con
->>>>>>> 6d585145
 `./run.sh aad-login`.
 
 ## Logging e osservabilità
