[project]
name = "automations-api"
version = "0.1.0"
description = "Production-ready FastAPI starter with Fernet-protected secrets"
requires-python = ">=3.11"
dependencies = [
    "fastapi>=0.110.0,<0.112.0",
    "uvicorn[standard]>=0.27.0,<0.29.0",
    "SQLAlchemy>=2.0.29,<2.1",
    "pydantic>=2.6.4,<3.0",
    "python-dotenv>=1.0.1,<2.0",
    "cryptography>=41.0.7,<43.0",
    "PyJWT>=2.8.0,<3.0",
    "typer>=0.9.0,<0.11.0",
    "httpx>=0.26.0,<0.28.0",
<<<<<<< HEAD
    "email-validator>=2.1.0,<3.0",
=======
>>>>>>> 41e086f2
]
readme = "README.md"
authors = [{name = "Automation Bot"}]

[project.optional-dependencies]
dev = [
    "pytest>=8.1.1,<9.0",
    "httpx>=0.26.0,<0.28.0",
]

[build-system]
requires = ["setuptools>=67.0"]
build-backend = "setuptools.build_meta"

[tool.black]
target-version = ["py311"]
line-length = 88

[tool.ruff]
line-length = 88
select = ["E", "F", "I", "B", "UP", "N"]
ignore = []

[tool.pytest.ini_options]
testpaths = ["tests"]
pythonpath = ["."]<|MERGE_RESOLUTION|>--- conflicted
+++ resolved
@@ -13,10 +13,8 @@
     "PyJWT>=2.8.0,<3.0",
     "typer>=0.9.0,<0.11.0",
     "httpx>=0.26.0,<0.28.0",
-<<<<<<< HEAD
     "email-validator>=2.1.0,<3.0",
-=======
->>>>>>> 41e086f2
+    "pydantic[email]"
 ]
 readme = "README.md"
 authors = [{name = "Automation Bot"}]
