"""CLI utility for creating client credential entries."""
from __future__ import annotations

<<<<<<< HEAD
from typing import List
=======
from typing import List, Optional
>>>>>>> 71eb3966

import typer

from app.setup.client_credentials import create_client_application


def create(
    name: str = typer.Argument(..., help="Nome dell'applicazione client"),
    client_id: str = typer.Option(
        ..., "--client-id", "-c", prompt=True, help="Identificativo client scelto dall'amministratore"
    ),
<<<<<<< HEAD
=======
    client_id: Optional[str] = typer.Argument(
        None, help="Identificativo client scelto dall'amministratore"
    ),
>>>>>>> 71eb3966
    scopes: List[str] = typer.Option(
        [],
        "--scope",
        "-s",
        help="Scope da assegnare (opzione ripetibile)",
        show_default=False,
    ),
) -> None:
    """Create a new client credentials application."""

    normalized_name = name.strip()
    if not normalized_name:
        typer.secho(
            "Errore: il nome dell'applicazione client non può essere vuoto.",
            err=True,
            fg=typer.colors.RED,
        )
        raise typer.Exit(code=1)

    normalized_client_id = client_id.strip()
    if not normalized_client_id:
        typer.secho(
<<<<<<< HEAD
            "Errore: devi specificare un client_id scelto dall'amministratore.",
=======
            "Esempio: python -m app.cli.create_client my-app my-client-id --scope reports:read",
            err=True,
        )
        raise typer.Exit(code=1)

    normalized_client_id = (client_id or "").strip()
    if not normalized_client_id:
        typer.secho(
            "Errore: devi specificare un client_id scelto dall'amministratore.",
            err=True,
            fg=typer.colors.RED,
        )
        typer.secho(
            "Esempio: python -m app.cli.create_client my-app my-client-id --scope reports:read",
>>>>>>> 71eb3966
            err=True,
            fg=typer.colors.RED,
        )
        raise typer.Exit(code=1)

    try:
        client, client_secret = create_client_application(
            name=normalized_name,
            client_id=normalized_client_id,
            scopes=scopes or [],
        )
    except ValueError as exc:
        typer.secho(str(exc), err=True, fg=typer.colors.RED)
        raise typer.Exit(code=1) from exc

    typer.echo("Client creato con successo!")
    typer.echo(f"client_id: {client.client_id}")
    typer.echo(f"client_secret: {client_secret}")
    typer.echo("Conserva il secret in modo sicuro: non verrà mostrato di nuovo.")


if __name__ == "__main__":
    typer.run(create)<|MERGE_RESOLUTION|>--- conflicted
+++ resolved
@@ -1,11 +1,8 @@
 """CLI utility for creating client credential entries."""
 from __future__ import annotations
 
-<<<<<<< HEAD
 from typing import List
-=======
 from typing import List, Optional
->>>>>>> 71eb3966
 
 import typer
 
@@ -17,12 +14,9 @@
     client_id: str = typer.Option(
         ..., "--client-id", "-c", prompt=True, help="Identificativo client scelto dall'amministratore"
     ),
-<<<<<<< HEAD
-=======
     client_id: Optional[str] = typer.Argument(
         None, help="Identificativo client scelto dall'amministratore"
     ),
->>>>>>> 71eb3966
     scopes: List[str] = typer.Option(
         [],
         "--scope",
@@ -45,9 +39,7 @@
     normalized_client_id = client_id.strip()
     if not normalized_client_id:
         typer.secho(
-<<<<<<< HEAD
             "Errore: devi specificare un client_id scelto dall'amministratore.",
-=======
             "Esempio: python -m app.cli.create_client my-app my-client-id --scope reports:read",
             err=True,
         )
@@ -62,7 +54,6 @@
         )
         typer.secho(
             "Esempio: python -m app.cli.create_client my-app my-client-id --scope reports:read",
->>>>>>> 71eb3966
             err=True,
             fg=typer.colors.RED,
         )
