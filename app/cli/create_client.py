--- conflicted
+++ resolved
@@ -1,11 +1,8 @@
 """CLI utility for creating client credential entries."""
 from __future__ import annotations
 
-<<<<<<< HEAD
 from typing import Optional, Sequence
-=======
 from typing import Sequence
->>>>>>> 52920602
 
 import click
 
@@ -14,7 +11,6 @@
 
 @click.command()
 @click.argument("name")
-<<<<<<< HEAD
 @click.argument("client_id_argument", required=False)
 @click.option(
     "client_id_option",
@@ -23,9 +19,7 @@
     help="Identificativo client scelto dall'amministratore",
     show_default=False,
 )
-=======
 @click.argument("client_id")
->>>>>>> 52920602
 @click.option(
     "scopes",
     "--scope",
@@ -34,16 +28,13 @@
     help="Scope da assegnare (opzione ripetibile)",
     show_default=False,
 )
-<<<<<<< HEAD
 def create(
     name: str,
     client_id_argument: Optional[str],
     client_id_option: Optional[str],
     scopes: Sequence[str],
 ) -> None:
-=======
 def create(name: str, client_id: str, scopes: Sequence[str]) -> None:
->>>>>>> 52920602
     """Create a new client credentials application."""
 
     normalized_name = name.strip()
@@ -55,7 +46,6 @@
         )
         raise click.Abort()
 
-<<<<<<< HEAD
     normalized_option = (client_id_option or "").strip()
     normalized_argument = (client_id_argument or "").strip()
 
@@ -68,9 +58,7 @@
         raise click.Abort()
 
     normalized_client_id = normalized_option or normalized_argument
-=======
     normalized_client_id = client_id.strip()
->>>>>>> 52920602
     if not normalized_client_id:
         click.secho(
             "Errore: devi specificare un client_id scelto dall'amministratore.",
@@ -78,11 +66,8 @@
             fg="red",
         )
         click.secho(
-<<<<<<< HEAD
             "Esempio: python -m app.cli.create_client my-app --client-id my-client-id --scope reports:read",
-=======
             "Esempio: python -m app.cli.create_client my-app my-client-id --scope reports:read",
->>>>>>> 52920602
             err=True,
             fg="red",
         )
