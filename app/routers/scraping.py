"""Endpoints to manage scraping target configurations."""
from __future__ import annotations

import json
from urllib.parse import parse_qs

from fastapi import APIRouter, Depends, HTTPException, Request, status
from fastapi.exceptions import RequestValidationError
from sqlalchemy.orm import Session

from app.core.auth import Principal, require_admin
from app.db import models
from app.db.base import get_db
from app.schemas.scraping import (
    ScrapingActionDocument,
    ScrapingActionsUpdate,
    ScrapingActionSuggestion,
    ScrapingTargetCreate,
    ScrapingTargetOut,
)
from app.scraping.helpers import build_action_step, build_actions_document
<<<<<<< HEAD
from pydantic import ValidationError
=======
>>>>>>> 76a86817


router = APIRouter(prefix="/scraping-targets", tags=["scraping"])


def _serialize_target(target: models.ScrapingTarget) -> ScrapingTargetOut:
    return ScrapingTargetOut(
        id=target.id,
        user_id=target.user_id,
        site_name=target.site_name,
        url=target.url,
        recipe=target.recipe,
        parameters=json.loads(target.parameters or "{}"),
        notes=target.notes,
        has_password=bool(target.password_encrypted),
    )


@router.post("", response_model=ScrapingTargetOut, status_code=status.HTTP_201_CREATED)
async def create_scraping_target(
    payload: ScrapingTargetCreate,
    db: Session = Depends(get_db),
    _: Principal = Depends(require_admin),
) -> ScrapingTargetOut:
    """Create a scraping target for the specified user."""

    existing = (
        db.query(models.ScrapingTarget)
        .filter(
            models.ScrapingTarget.user_id == payload.user_id,
            models.ScrapingTarget.site_name == payload.site_name,
        )
        .first()
    )
    if existing:
        raise HTTPException(
            status_code=status.HTTP_400_BAD_REQUEST,
            detail="Scraping target already exists for this user and site",
        )

    parameters_json = json.dumps(payload.parameters or {})
    notes_value = (payload.notes or "").strip()

    target = models.ScrapingTarget(
        user_id=payload.user_id,
        site_name=payload.site_name,
        url=payload.url,
        recipe=(payload.recipe or "default").strip() or "default",
        parameters=parameters_json,
        notes=notes_value,
    )
    target.set_password(payload.password)

    db.add(target)
    db.commit()
    db.refresh(target)

    return _serialize_target(target)


@router.put("/{target_id}/actions", response_model=ScrapingTargetOut)
async def update_scraping_target_actions(
    target_id: int,
    payload: ScrapingActionsUpdate,
    db: Session = Depends(get_db),
    _: Principal = Depends(require_admin),
) -> ScrapingTargetOut:
    """Replace the JSON actions document stored for ``target_id``."""

    target = (
        db.query(models.ScrapingTarget)
        .filter(models.ScrapingTarget.id == target_id)
        .first()
    )
    if target is None:
        raise HTTPException(
            status_code=status.HTTP_404_NOT_FOUND,
            detail="Scraping target not found",
        )

    current_parameters = json.loads(target.parameters or "{}")
    if payload.parameters:
        current_parameters.update(payload.parameters)

    current_parameters["actions"] = [
        step.model_dump(exclude_none=True) for step in payload.actions
    ]

    target.parameters = json.dumps(current_parameters)
    db.add(target)
    db.commit()
    db.refresh(target)

    return _serialize_target(target)


<<<<<<< HEAD
async def _load_action_suggestion(request: Request) -> ScrapingActionSuggestion:
    """Parse a request body into a :class:`ScrapingActionSuggestion`."""

    content_type = request.headers.get("content-type", "")
    segments = [segment.strip() for segment in content_type.split(";") if segment.strip()]
    media_type = segments[0].lower() if segments else ""
    params: dict[str, str] = {}
    for segment in segments[1:]:
        if "=" in segment:
            key, value = segment.split("=", 1)
            params[key.strip().lower()] = value.strip()
    charset = params.get("charset", "utf-8")

    if media_type == "application/x-www-form-urlencoded":
        body_bytes = await request.body()
        try:
            decoded = body_bytes.decode(charset)
        except UnicodeDecodeError as exc:
            raise HTTPException(
                status_code=status.HTTP_400_BAD_REQUEST,
                detail="Form payload must be UTF-8 encoded.",
            ) from exc

        parsed = parse_qs(decoded, keep_blank_values=True)
        data = {key: values[-1] for key, values in parsed.items() if values}
    elif media_type == "multipart/form-data":
        try:
            form = await request.form()
        except AssertionError as exc:
            raise HTTPException(
                status_code=status.HTTP_415_UNSUPPORTED_MEDIA_TYPE,
                detail=(
                    "Install python-multipart to submit multipart form data or send "
                    "application/x-www-form-urlencoded payloads instead."
                ),
            ) from exc
        data = {key: value for key, value in form.items()}
    else:
        # Default to JSON, allowing ``application/json`` and ``*/*+json`` payloads.
        try:
            data = await request.json()
        except json.JSONDecodeError as exc:
            raise HTTPException(
                status_code=status.HTTP_422_UNPROCESSABLE_ENTITY,
                detail=(
                    "Invalid JSON payload. Escape embedded double quotes in the HTML "
                    "snippet (for example data-bind=\\\"...\\\") or submit the payload "
                    "as form data."
                ),
            ) from exc

    if isinstance(data.get("settle_ms"), str) and data["settle_ms"].strip() == "":
        data["settle_ms"] = None

    try:
        return ScrapingActionSuggestion.model_validate(data)
    except ValidationError as exc:
        raise RequestValidationError(exc.errors()) from exc


@router.post("/actions/preview", response_model=ScrapingActionDocument)
async def preview_scraping_action(
    request: Request,
=======
@router.post("/actions/preview", response_model=ScrapingActionDocument)
async def preview_scraping_action(
    payload: ScrapingActionSuggestion,
>>>>>>> 76a86817
    _: Principal = Depends(require_admin),
) -> ScrapingActionDocument:
    """Render a scraping action document from the provided HTML snippet."""

<<<<<<< HEAD
    payload = await _load_action_suggestion(request)
=======
>>>>>>> 76a86817
    document = build_actions_document(
        payload.html,
        payload.suggestion,
        value=payload.value,
        settle_ms=payload.settle_ms,
    )
    return ScrapingActionDocument(**document)


@router.post("/{target_id}/actions/from-html", response_model=ScrapingTargetOut)
async def append_scraping_action_from_html(
    target_id: int,
<<<<<<< HEAD
    request: Request,
=======
    payload: ScrapingActionSuggestion,
>>>>>>> 76a86817
    db: Session = Depends(get_db),
    _: Principal = Depends(require_admin),
) -> ScrapingTargetOut:
    """Append a generated scraping action to the stored configuration."""

<<<<<<< HEAD
    payload = await _load_action_suggestion(request)
=======
>>>>>>> 76a86817
    target = (
        db.query(models.ScrapingTarget)
        .filter(models.ScrapingTarget.id == target_id)
        .first()
    )
    if target is None:
        raise HTTPException(
            status_code=status.HTTP_404_NOT_FOUND,
            detail="Scraping target not found",
        )

    current_parameters = json.loads(target.parameters or "{}")
    actions: list[dict[str, object]] = []
    existing_actions = current_parameters.get("actions")
    if isinstance(existing_actions, list):
        actions.extend(
            step
            for step in existing_actions
            if isinstance(step, dict)
        )

    new_action = build_action_step(
        payload.html,
        payload.suggestion,
        value=payload.value,
    )
    actions.append(new_action)
    current_parameters["actions"] = actions

    if payload.settle_ms is not None:
        current_parameters["settle_ms"] = payload.settle_ms

    target.parameters = json.dumps(current_parameters)
    db.add(target)
    db.commit()
    db.refresh(target)

    return _serialize_target(target)


__all__ = ["router"]<|MERGE_RESOLUTION|>--- conflicted
+++ resolved
@@ -19,10 +19,6 @@
     ScrapingTargetOut,
 )
 from app.scraping.helpers import build_action_step, build_actions_document
-<<<<<<< HEAD
-from pydantic import ValidationError
-=======
->>>>>>> 76a86817
 
 
 router = APIRouter(prefix="/scraping-targets", tags=["scraping"])
@@ -119,83 +115,13 @@
     return _serialize_target(target)
 
 
-<<<<<<< HEAD
-async def _load_action_suggestion(request: Request) -> ScrapingActionSuggestion:
-    """Parse a request body into a :class:`ScrapingActionSuggestion`."""
-
-    content_type = request.headers.get("content-type", "")
-    segments = [segment.strip() for segment in content_type.split(";") if segment.strip()]
-    media_type = segments[0].lower() if segments else ""
-    params: dict[str, str] = {}
-    for segment in segments[1:]:
-        if "=" in segment:
-            key, value = segment.split("=", 1)
-            params[key.strip().lower()] = value.strip()
-    charset = params.get("charset", "utf-8")
-
-    if media_type == "application/x-www-form-urlencoded":
-        body_bytes = await request.body()
-        try:
-            decoded = body_bytes.decode(charset)
-        except UnicodeDecodeError as exc:
-            raise HTTPException(
-                status_code=status.HTTP_400_BAD_REQUEST,
-                detail="Form payload must be UTF-8 encoded.",
-            ) from exc
-
-        parsed = parse_qs(decoded, keep_blank_values=True)
-        data = {key: values[-1] for key, values in parsed.items() if values}
-    elif media_type == "multipart/form-data":
-        try:
-            form = await request.form()
-        except AssertionError as exc:
-            raise HTTPException(
-                status_code=status.HTTP_415_UNSUPPORTED_MEDIA_TYPE,
-                detail=(
-                    "Install python-multipart to submit multipart form data or send "
-                    "application/x-www-form-urlencoded payloads instead."
-                ),
-            ) from exc
-        data = {key: value for key, value in form.items()}
-    else:
-        # Default to JSON, allowing ``application/json`` and ``*/*+json`` payloads.
-        try:
-            data = await request.json()
-        except json.JSONDecodeError as exc:
-            raise HTTPException(
-                status_code=status.HTTP_422_UNPROCESSABLE_ENTITY,
-                detail=(
-                    "Invalid JSON payload. Escape embedded double quotes in the HTML "
-                    "snippet (for example data-bind=\\\"...\\\") or submit the payload "
-                    "as form data."
-                ),
-            ) from exc
-
-    if isinstance(data.get("settle_ms"), str) and data["settle_ms"].strip() == "":
-        data["settle_ms"] = None
-
-    try:
-        return ScrapingActionSuggestion.model_validate(data)
-    except ValidationError as exc:
-        raise RequestValidationError(exc.errors()) from exc
-
-
-@router.post("/actions/preview", response_model=ScrapingActionDocument)
-async def preview_scraping_action(
-    request: Request,
-=======
 @router.post("/actions/preview", response_model=ScrapingActionDocument)
 async def preview_scraping_action(
     payload: ScrapingActionSuggestion,
->>>>>>> 76a86817
     _: Principal = Depends(require_admin),
 ) -> ScrapingActionDocument:
     """Render a scraping action document from the provided HTML snippet."""
 
-<<<<<<< HEAD
-    payload = await _load_action_suggestion(request)
-=======
->>>>>>> 76a86817
     document = build_actions_document(
         payload.html,
         payload.suggestion,
@@ -208,20 +134,12 @@
 @router.post("/{target_id}/actions/from-html", response_model=ScrapingTargetOut)
 async def append_scraping_action_from_html(
     target_id: int,
-<<<<<<< HEAD
-    request: Request,
-=======
     payload: ScrapingActionSuggestion,
->>>>>>> 76a86817
     db: Session = Depends(get_db),
     _: Principal = Depends(require_admin),
 ) -> ScrapingTargetOut:
     """Append a generated scraping action to the stored configuration."""
 
-<<<<<<< HEAD
-    payload = await _load_action_suggestion(request)
-=======
->>>>>>> 76a86817
     target = (
         db.query(models.ScrapingTarget)
         .filter(models.ScrapingTarget.id == target_id)
